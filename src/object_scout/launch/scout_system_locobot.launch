<?xml version="1.0" encoding="UTF-8"?>
<!-- 
This launch file initializes the scan_and_approach_node which combines
the functionality of move_to_pose_scan and approach_object nodes.

Command to use with interbotix nav stack:
roslaunch interbotix_xslocobot_nav xslocobot_nav_2.launch robot_model:=locobot_wx250s use_lidar:=true localization:=true
-->


<launch>
    <!-- Robot name parameter -->
    <arg name="robot_name" default="locobot" />
    <arg name="robot_model" default="locobot_wx250s" />
    
    <!-- Configuration file path -->
    <arg name="poses_config" default="$(find object_scout)/config/poses.yaml" />
    <arg name="max_objects" default="3" />

    <!-- Topic parameters -->
    <arg name="camera_info_topic" default="/$(arg robot_name)/camera/color/camera_info" />
    <arg name="depth_topic" default="/$(arg robot_name)/camera/depth/image_rect_raw" />
    <arg name="object_marker_topic" default="/$(arg robot_name)/object_markers" />
    <arg name="bbox_depth_topic" default="/$(arg robot_name)/camera/yolo/bbox_depth" />
    <arg name="costmap_topic" default="/$(arg robot_name)/move_base/global_costmap/costmap" />
    <arg name="move_base_topic" default="/$(arg robot_name)/move_base" />
    <arg name="move_base_cancel_topic" default="/$(arg robot_name)/move_base/cancel" />
    <arg name="camera_joint_topic" default="/$(arg robot_name)/commands/joint_group" />
    <arg name="keypoint_angle_topic" default="/$(arg robot_name)/camera/yolo/object_angle" />
    <arg name="enable_keypoint_detection_service" default="/$(arg robot_name)/keypoint_detector/set_enabled" />

        <!-- Pass all parameters to the coordinator node -->
    <node name="scout_coordinator" pkg="object_scout" type="scout_coordinator_locobot_node.py" output="screen">
        <param name="robot_name" value="$(arg robot_name)" />
        <param name="poses_config" value="$(arg poses_config)" />
        <param name="max_objects" value="$(arg max_objects)" />
        <param name="object_marker_topic" value="$(arg object_marker_topic)" />
        <param name="bbox_depth_topic" value="$(arg bbox_depth_topic)" />
        <param name="camera_info_topic" value="$(arg camera_info_topic)" />
        <param name="depth_topic" value="$(arg depth_topic)" />
        <param name="costmap_topic" value="$(arg costmap_topic)" />
        <param name="move_base_topic" value="$(arg move_base_topic)" />
        <param name="move_base_cancel_topic" value="$(arg move_base_cancel_topic)" />
        <param name="camera_joint_topic" value="$(arg camera_joint_topic)" />
        <param name="keypoint_angle_topic" value="$(arg keypoint_angle_topic)" />
        <param name="enable_keypoint_detection_service" value="$(arg enable_keypoint_detection_service)" />
    </node>

    <!-- pointcloud filtering arguments -->
    <arg name="use_perception"                    default="true"/>
    <arg name="use_armtag"                        default="true"/>
    <arg name="filter_params"                     default="$(find interbotix_xslocobot_perception)/config/filter_params.yaml"/>
    <arg name="use_pointcloud_tuner_gui"          default="false"/>
    <arg name="enable_pipeline"                   default="$(arg use_pointcloud_tuner_gui)"/>
    <arg name="use_static_transform_pub"          default="true"/>

    <include if="$(arg use_perception)" file="$(find interbotix_xslocobot_perception)/launch/xslocobot_perception.launch">
        <arg name="robot_model"                       value="$(arg robot_model)"/>
        <arg name="robot_name"                        value="$(arg robot_name)"/>
        <arg name="launch_driver"                     value="false"/>
        <arg name="filter_params"                     value="$(arg filter_params)"/>
        <arg name="enable_pipeline"                   value="false"/>
        <arg name="use_pointcloud_tuner_gui"          value="$(arg use_pointcloud_tuner_gui)"/>
        <arg name="use_static_transform_pub"          value="$(arg use_static_transform_pub)"/>
        <arg name="use_armtag"                        value="$(arg use_armtag)"/>
    </include>
<<<<<<< HEAD
=======

>>>>>>> 9d03fc60
</launch><|MERGE_RESOLUTION|>--- conflicted
+++ resolved
@@ -64,8 +64,16 @@
         <arg name="use_static_transform_pub"          value="$(arg use_static_transform_pub)"/>
         <arg name="use_armtag"                        value="$(arg use_armtag)"/>
     </include>
-<<<<<<< HEAD
-=======
 
->>>>>>> 9d03fc60
+    
+    <!-- RViz (conditionally launched) -->
+    <group if="$(arg use_rviz)">
+        <node name="rviz" pkg="rviz" type="rviz" 
+                args="-f $(arg rviz_frame) -d $(arg rvizconfig)"
+                ns="$(arg robot_name)">
+            <remap from="/clicked_point" to="clicked_point"/>
+            <remap from="/initialpose" to="initialpose"/>
+            <remap from="/move_base_simple/goal" to="move_base_simple/goal"/>
+        </node>
+    </group>
 </launch>