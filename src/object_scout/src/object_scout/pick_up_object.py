import math
import time
import rospy
import numpy as np
from visualization_msgs.msg import Marker
from interbotix_xs_modules.core import InterbotixRobotXSCore
from interbotix_xs_modules.arm import InterbotixArmXSInterface
from interbotix_xs_modules.gripper import InterbotixGripperXSInterface
from interbotix_perception_modules.pointcloud import InterbotixPointCloudInterface
from interbotix_perception_modules.armtag import InterbotixArmTagInterface
from std_srvs.srv import Empty, SetBool
from std_msgs.msg import Float32MultiArray
import tf2_ros
import tf2_geometry_msgs
import geometry_msgs.msg
import sensor_msgs.msg
from cv_bridge import CvBridge
from geometry_msgs.msg import PointStamped


class PickUpObject:
    def __init__(self, robot_name="locobot", init_node=False):
        # ---------- ROS NODE SETUP ----------
        self.robot_name = robot_name

        if init_node:
            rospy.init_node('pick_up_object', anonymous=False)

        # ---------- ROBOT SETUP ----------
        # Create the core interface for basic servo control
        self.core = InterbotixRobotXSCore(
            robot_model=f"{self.robot_name}_wx250s",
            robot_name=self.robot_name,
            init_node=False
        )
        
        # Create the arm interface
        self.arm = InterbotixArmXSInterface(
            core=self.core,
            robot_model="mobile_wx250s",
            group_name="arm"
        )
        
        # Create the gripper interface
        self.gripper = InterbotixGripperXSInterface(self.core, "gripper")
        
        # Create the perception interfaces
        self.pcl = InterbotixPointCloudInterface(
            filter_ns=f"{self.robot_name}/pc_filter",
            init_node=False
        )
        
        self.armtag = InterbotixArmTagInterface(
            armtag_ns=f"{self.robot_name}/armtag",
            apriltag_ns=f"{self.robot_name}/apriltag",
            init_node=False
        )

        # ---------- STATE VARIABLES ----------

        self.object_marker = None
        self.latest_keypoints = None
        self.angle = None
        self.latest_angle = None
        self.tf_buffer = tf2_ros.Buffer(rospy.Duration(5.0))
        self.tf_listener = tf2_ros.TransformListener(self.tf_buffer)
        self.bridge = CvBridge()
        self.last_valid_angle = None

        # ---------- ROS Interface SETUP ----------

        # Set up the marker subscription for object detection
        self._setup_ros_communication()
    
        # ---------- SHUTDOWN HANDLER ----------
        rospy.on_shutdown(self.shutdown_handler)
    
    def _setup_ros_communication(self):
        """Set up ROS subscription for object marker information"""
        self.object_marker_topic = rospy.get_param(
            f'/{self.robot_name}/object_markers'
        )
        
        self.object_marker_sub = rospy.Subscriber(
            self.object_marker_topic,
            Marker,
            self.object_marker_callback
        )
        
        self.keypoint_sub = rospy.Subscriber(
            f'/{self.robot_name}/camera/yolo/keypoints',
            Float32MultiArray,
            self.keypoint_callback
        )

<<<<<<< HEAD
    # ---------- Enable Key Points----------

=======
>>>>>>> 24153887
    def enable_keypoint_detection(self, enable=True):
        """Enable or disable keypoint detection by calling the appropriate service.

        Args: 
            enable (bool): True to enable keypoint detection, False to disable it.

        Returns:
            bool: True if the service call was successful, False otherwise.
        """

        service_name = f'/{self.robot_name}/keypoint_detector/set_enabled'
        
        try:
            # Wait for service to be available
            rospy.wait_for_service(service_name, timeout=3.0)
            
            # Call the service
            set_enabled = rospy.ServiceProxy(service_name, SetBool)
            response = set_enabled(enable)
            
            if response.success:
                state = "enabled" if enable else "disabled"
                rospy.loginfo(f"Keypoint detection {state}")
                return True
            else:
                rospy.logerr(f"Failed to set keypoint detection: {response.message}")
                return False
                
        except rospy.ROSException as e:
            rospy.logerr(f"Service call failed: {e}")
            return False

    def object_marker_callback(self, msg):
        """Process object marker messages and update history"""
        self.object_marker = msg
    
        

    def keypoint_callback(self, msg):
        """Process keypoint messages and extract the angle from the first detection.
        
        Args:
            msg (Float32MultiArray): Message containing keypoint data and angles
        """
        try:
            # Check if the message contains at least one detection
            if len(msg.data) > 0 and msg.data[0] >= 1:
                num_detections = int(msg.data[0])
                
                if num_detections >= 1:
                    # Get data for the first detection
                    detection_data = msg.data[1:]
                    
                    self.angle = detection_data[11]

        except IndexError as e:
            rospy.logerr(f"Keypoint data is malformed: {e}")
            return
        

    def get_clusters(self):
        # get the positions of any clusters present w.r.t. the 'locobot/arm_base_link'
        # sort the clusters such that they appear from left-to-right w.r.t. the 'locobot/arm_base_link'
        time.sleep(0.5)
        success, clusters = self.pcl.get_cluster_positions(
            ref_frame=f"{self.robot_name}/arm_base_link", 
            sort_axis="y", 
            reverse=True)
        
        # log number of clusters found
        if success:
            rospy.loginfo(f"Found {len(clusters)} clusters")
        
        return success, clusters
    
<<<<<<< HEAD
    def calculate_yaw(self):
        """Calculate the perpendicular yaw angle keypoint angle 

        args:
            None

        returns:
            yaw (float): The calculated yaw angle in radians
        
        """

        

=======
    def pick_object(self):

        # Enable keypoint detection
        self.enable_keypoint_detection(True)
        
        # Get the clusters
        success, clusters = self.get_clusters()

        if not success:
            rospy.logerr("Failed to get cluster positions")
            return False
        
        # move arm to home position
        self.arm.go_to_home_pose()

        # move arm to the first cluster
        cluster = clusters[0]
        x, y, z = cluster

        # move arm to the cluster
        self.arm.set_ee_pose_components(x=x, y=y, z=z+0.10, pitch=1.5)


            
        
    
        
        return True
>>>>>>> 24153887


    def shutdown_handler(self):
        """Shutdown handler to ensure a clean exit"""
        rospy.loginfo("Shutting down...")
        self.enable_keypoint_detection(False)
        self.arm.go_to_sleep_pose()
        rospy.sleep(1.0)  # Short pause for stability
        rospy.loginfo("Shutdown complete")

def main():
    # Initialize the ROS node
    rospy.init_node('pick_up_object', anonymous=False)
    
    # Create the PickUpObject instance
    po = PickUpObject(init_node=False)
    
    # Run the pickup sequence
    success = po.pick_object()
    
    if success:
        rospy.loginfo("Object pickup completed successfully")
    else:
        rospy.logerr("Object pickup failed")
    
    # Put the arm in a safe position
    po.arm.go_to_sleep_pose()
    
if __name__ == "__main__":
    main()<|MERGE_RESOLUTION|>--- conflicted
+++ resolved
@@ -93,11 +93,8 @@
             self.keypoint_callback
         )
 
-<<<<<<< HEAD
-    # ---------- Enable Key Points----------
-
-=======
->>>>>>> 24153887
+    
+
     def enable_keypoint_detection(self, enable=True):
         """Enable or disable keypoint detection by calling the appropriate service.
 
@@ -172,51 +169,6 @@
             rospy.loginfo(f"Found {len(clusters)} clusters")
         
         return success, clusters
-    
-<<<<<<< HEAD
-    def calculate_yaw(self):
-        """Calculate the perpendicular yaw angle keypoint angle 
-
-        args:
-            None
-
-        returns:
-            yaw (float): The calculated yaw angle in radians
-        
-        """
-
-        
-
-=======
-    def pick_object(self):
-
-        # Enable keypoint detection
-        self.enable_keypoint_detection(True)
-        
-        # Get the clusters
-        success, clusters = self.get_clusters()
-
-        if not success:
-            rospy.logerr("Failed to get cluster positions")
-            return False
-        
-        # move arm to home position
-        self.arm.go_to_home_pose()
-
-        # move arm to the first cluster
-        cluster = clusters[0]
-        x, y, z = cluster
-
-        # move arm to the cluster
-        self.arm.set_ee_pose_components(x=x, y=y, z=z+0.10, pitch=1.5)
-
-
-            
-        
-    
-        
-        return True
->>>>>>> 24153887
 
 
     def shutdown_handler(self):
